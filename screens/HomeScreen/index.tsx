import { View } from "react-native";

import { useHomeContext } from "@/contexts";

import { usePreventRemove } from "@react-navigation/native";

import { Column, LogoBanner, Row, Title4 } from "../../components";
import { AnimatedBannerRow } from "./AnimatedBannerRow";
import { LiveTradeView } from "./LiveTradeView";
import { LongButton, ShortButton } from "./long-short-buttons";
import { perpSocials } from "./mockData";
import { PriceChartCard } from "./PriceChartCard";
import { useRouter } from "expo-router";
import { useTranslation } from "react-i18next";

export const HomeScreen = () => {
  const { t } = useTranslation();
  const router = useRouter();
  const {
    selectedToken,
    solTrade,
    setSolTrade,
    ethTrade,
    setEthTrade,
    btcTrade,
    setBtcTrade,
    openPositions,
  } = useHomeContext();

  usePreventRemove(true, () => {});

  // Get current trade and setter for selected token
  const trade =
    selectedToken === "sol"
      ? solTrade
      : selectedToken === "eth"
      ? ethTrade
      : btcTrade;

  const setTrade =
    selectedToken === "sol"
      ? setSolTrade
      : selectedToken === "eth"
      ? setEthTrade
      : setBtcTrade;

  // Set trade side, creating a draft trade if none exists
  const setTradeSide = (side: "LONG" | "SHORT") => {
    if (trade) {
      setTrade({ ...trade, side });
    } else {
      // Create a new draft trade with the selected side
      setTrade({
        side,
        entryPrice: 0,
        amount: 10,
        leverage: 1,
        status: "draft",
        isMaxLeverageOn: false,
      });
    }
  };

  // Check for active trades - either from local state or actual open positions
  const currentPosition = openPositions.find(position => {
    const tokenMap = { sol: "SOL", eth: "ETH", btc: "BTC" };
    return position.market === tokenMap[selectedToken as keyof typeof tokenMap];
  });

  const isActiveTrade = (trade && trade.status === "open") || !!currentPosition;

  return (
    <View style={{ flex: 1 }}>
      {/* Fixed top section */}
      <View style={{ paddingTop: 50, paddingHorizontal: 12 }}>
        <LogoBanner />
        <AnimatedBannerRow items={perpSocials} />
      </View>

      {/* Dynamic middle section for PriceChartCard */}
      <View style={{ flex: 1, paddingHorizontal: 12, paddingVertical: 12 }}>
        <PriceChartCard showLiquidation={!!isActiveTrade} />
<<<<<<< HEAD
      </View>

      {/* Fixed bottom section - Ride the market */}
      <View style={{ paddingHorizontal: 12, paddingBottom: 20 }}>
        <Column $gap={8}>
          {!isActiveTrade && (
            <Row style={{ paddingStart: 16, paddingTop: 24 }}>
              <Title4>{t("Ride the market")}</Title4>
            </Row>
          )}
          {isActiveTrade ? (
            <LiveTradeView
              trade={
                trade || {
                  side: currentPosition?.direction || "long",
                  entryPrice: currentPosition?.entryPrice || 0,
                  amount: currentPosition?.marginUsed || 0,
                  leverage: currentPosition?.leverage || 1,
                  status: "open",
                  pnl: currentPosition?.pnl || 0,
                  timestamp: currentPosition?.openedAt
                    ? new Date(currentPosition.openedAt).getTime()
                    : Date.now(),
                }
              }
=======
      </Column>
      <Gap height={12} />
      <Column $gap={16}>
        {!isActiveTrade && (
          <Row style={{ paddingStart: 16 }}>
            <Title4>{t("Ride the market")}</Title4>
          </Row>
        )}
        {isActiveTrade ? (
          <LiveTradeView
            trade={
              trade || {
                side: currentPosition?.direction || "LONG",
                entryPrice: currentPosition?.entryPrice || 0,
                amount: currentPosition?.marginUsed || 0,
                leverage: currentPosition?.leverage || 1,
                status: "open",
                pnl: currentPosition?.pnl || 0,
                timestamp: currentPosition?.openedAt
                  ? new Date(currentPosition.openedAt).getTime()
                  : Date.now(),
              }
            }
          />
        ) : (
          <Row $padding={0}>
            <ShortButton
              onPress={() => {
                setTradeSide("SHORT");
                router.push("/trade");
              }}
              title={t("Short")}
              subtitle={t("Price will go down")}
            />
            <LongButton
              onPress={() => {
                setTradeSide("LONG");
                router.push("/trade");
              }}
              title={t("Long")}
              subtitle={t("Price will go up")}
>>>>>>> a4b7141f
            />
          ) : (
            <Row>
              <ShortButton
                onPress={() => {
                  setTradeSide("short");
                  router.push("/trade");
                }}
                title={t("Short")}
                subtitle={t("Price will go down")}
              />
              <LongButton
                onPress={() => {
                  setTradeSide("long");
                  router.push("/trade");
                }}
                title={t("Long")}
                subtitle={t("Price will go up")}
              />
            </Row>
          )}
        </Column>
      </View>
    </View>
  );
};<|MERGE_RESOLUTION|>--- conflicted
+++ resolved
@@ -80,7 +80,6 @@
       {/* Dynamic middle section for PriceChartCard */}
       <View style={{ flex: 1, paddingHorizontal: 12, paddingVertical: 12 }}>
         <PriceChartCard showLiquidation={!!isActiveTrade} />
-<<<<<<< HEAD
       </View>
 
       {/* Fixed bottom section - Ride the market */}
@@ -95,7 +94,7 @@
             <LiveTradeView
               trade={
                 trade || {
-                  side: currentPosition?.direction || "long",
+                  side: currentPosition?.direction || "LONG",
                   entryPrice: currentPosition?.entryPrice || 0,
                   amount: currentPosition?.marginUsed || 0,
                   leverage: currentPosition?.leverage || 1,
@@ -106,55 +105,12 @@
                     : Date.now(),
                 }
               }
-=======
-      </Column>
-      <Gap height={12} />
-      <Column $gap={16}>
-        {!isActiveTrade && (
-          <Row style={{ paddingStart: 16 }}>
-            <Title4>{t("Ride the market")}</Title4>
-          </Row>
-        )}
-        {isActiveTrade ? (
-          <LiveTradeView
-            trade={
-              trade || {
-                side: currentPosition?.direction || "LONG",
-                entryPrice: currentPosition?.entryPrice || 0,
-                amount: currentPosition?.marginUsed || 0,
-                leverage: currentPosition?.leverage || 1,
-                status: "open",
-                pnl: currentPosition?.pnl || 0,
-                timestamp: currentPosition?.openedAt
-                  ? new Date(currentPosition.openedAt).getTime()
-                  : Date.now(),
-              }
-            }
-          />
-        ) : (
-          <Row $padding={0}>
-            <ShortButton
-              onPress={() => {
-                setTradeSide("SHORT");
-                router.push("/trade");
-              }}
-              title={t("Short")}
-              subtitle={t("Price will go down")}
-            />
-            <LongButton
-              onPress={() => {
-                setTradeSide("LONG");
-                router.push("/trade");
-              }}
-              title={t("Long")}
-              subtitle={t("Price will go up")}
->>>>>>> a4b7141f
             />
           ) : (
             <Row>
               <ShortButton
                 onPress={() => {
-                  setTradeSide("short");
+                  setTradeSide("SHORT");
                   router.push("/trade");
                 }}
                 title={t("Short")}
@@ -162,7 +118,7 @@
               />
               <LongButton
                 onPress={() => {
-                  setTradeSide("long");
+                  setTradeSide("LONG");
                   router.push("/trade");
                 }}
                 title={t("Long")}
