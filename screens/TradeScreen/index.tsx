--- conflicted
+++ resolved
@@ -203,7 +203,6 @@
         <View
           style={{ paddingTop: 50, paddingHorizontal: 16, paddingBottom: 4 }}
         >
-<<<<<<< HEAD
           <Row style={{ marginBottom: 4 }}>
             <PressableOpacity onPress={() => router.back()}>
               <MaterialIcon
@@ -219,14 +218,14 @@
                   name: "arrow-bottom-right-thin-circle-outline",
                 }}
                 label={t("Short")}
-                selected={tradeSide === "short"}
+                selected={tradeSide === "SHORT"}
                 onPress={() => setTradeSide("short")}
               />
               <SegmentControl
                 Svg={MaterialCommunityIcons}
                 svgProps={{ name: "arrow-top-right-thin-circle-outline" }}
                 label={t("Long")}
-                selected={tradeSide === "long"}
+                selected={tradeSide === "LONG"}
                 onPress={() => setTradeSide("long")}
               />
             </SegmentContainer>
@@ -235,38 +234,7 @@
 
           <AnimatedBannerRow items={perpSocials} />
         </View>
-=======
-          <Column $padding={16} $gap={12} style={{ height: "100%" }}>
-            <Column>
-              <Row>
-                <PressableOpacity onPress={() => router.back()}>
-                  <MaterialIcon
-                    name="keyboard-arrow-left"
-                    size={32}
-                    color={theme.colors.textSecondary}
-                  />
-                </PressableOpacity>
-                <SegmentContainer>
-                  <SegmentControl
-                    Svg={MaterialCommunityIcons}
-                    svgProps={{
-                      name: "arrow-bottom-right-thin-circle-outline",
-                    }}
-                    label={t("Short")}
-                    selected={tradeSide === "SHORT"}
-                    onPress={() => setTradeSide("SHORT")}
-                  />
-                  <SegmentControl
-                    Svg={MaterialCommunityIcons}
-                    svgProps={{ name: "arrow-top-right-thin-circle-outline" }}
-                    label={t("Long")}
-                    selected={tradeSide === "LONG"}
-                    onPress={() => setTradeSide("LONG")}
-                  />
-                </SegmentContainer>
-                <View style={{ width: 32 }} />
-              </Row>
->>>>>>> a4b7141f
+
 
         {/* Dynamic middle section for PriceChartCard */}
         <View style={{ flex: 1, paddingHorizontal: 16 }}>
@@ -288,33 +256,11 @@
               style={{ marginTop: 8 }}
             >
               {t("{{side}} {{token}}", {
-                side: tradeSide === "long" ? "Long" : "Short",
+                side: tradeSide === "LONG" ? "Long" : "Short",
                 token: selectedToken.toUpperCase(),
               })}
             </PrimaryButton>
           </Column>
-<<<<<<< HEAD
-=======
-        </ScreenContainer>
-        {/* Button container absolutely positioned above the video area */}
-        <View
-          style={{
-            position: "absolute",
-            left: 0,
-            right: 0,
-            bottom: 0,
-            paddingHorizontal: 16,
-            paddingBottom: 24,
-            zIndex: 10,
-          }}
-        >
-          <PrimaryButton onPress={handleTrade} loading={isTrading}>
-            {t("{{side}} {{token}}", {
-              side: tradeSide === "LONG" ? "Long" : "Short",
-              token: selectedToken.toUpperCase(),
-            })}
-          </PrimaryButton>
->>>>>>> a4b7141f
         </View>
 
         {amountPopupVisible && (
